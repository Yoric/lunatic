--- conflicted
+++ resolved
@@ -12,11 +12,6 @@
 
 [dependencies]
 anyhow = "^1.0"
-<<<<<<< HEAD
-wasmtime = "^0.35"
-paste = "^1.0"
-async-std = { version = "^1.0", features = ["attributes", "unstable"] }
-=======
 wasmtime = "^0.36"
 paste = "^1.0"
->>>>>>> be754284
+async-std = { version = "^1.0", features = ["attributes", "unstable"] }